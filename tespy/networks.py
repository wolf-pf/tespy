--- conflicted
+++ resolved
@@ -121,13 +121,8 @@
             except:
                 hlp.gas_constants[f] = np.nan
 
-<<<<<<< HEAD
         # initialise fluid property memorisation function for this network
-        hlp.memorise(self.fluids)
-=======
-        # initialise memorisation function
         hlp.memorise.add_fluids(self.fluids)
->>>>>>> 315ef447
 
         # available unit systems
         # mass flow
@@ -438,16 +433,12 @@
             The connection to be added to the network, connections objects ci :code:`add_conns(c1, c2, c3, ...)`.
         """
         for c in args:
-<<<<<<< HEAD
-            self.check_conns(c)
-            # set status "checked" to false, if conneciton is added to network.
-=======
             if not isinstance(c, con.connection):
                 raise TypeError('Must provide tespy.connections.connection objects'
                                 ' as parameters.')
 
             self.conns.loc[c] = [c.s, c.s_id, c.t, c.t_id]
->>>>>>> 315ef447
+            # set status "checked" to false, if conneciton is added to network.
             self.checked = False
 
     def del_conns(self, c):
@@ -466,28 +457,7 @@
     def check_conns(self):
         r"""
         Checks the networks connections for multiple usage of inlets or outlets of components.
-
-        Parameters
-        ----------
-        c : tespy.connections.connection
-            The connection to be checked.
-        """
-<<<<<<< HEAD
-        if not isinstance(c, con.connection):
-            msg = 'Must provide tespy.connections.connection objects as parameters.'
-            raise TypeError(msg)
-
-        # add connection to dataframe
-        self.conns.loc[c] = [c.s, c.s_id, c.t, c.t_id]
-        # check for duplicates
-        if self.conns.duplicated(['s', 's_id'])[c]:
-            self.conns = self.conns[self.conns.index != c]
-            msg = 'Could not add connection from ' +  str(c.s.label) + ' to ' + str(c.t.label) + ' to network, source is already in use.'
-            raise hlp.MyNetworkError(msg)
-        if self.conns.duplicated(['t', 't_id'])[c]:
-            self.conns = self.conns[self.conns.index != c]
-            msg = 'Could not add connection from ' + str(c.s.label) + ' to ' + str(c.t.label) + ' to network, target is already in use.'
-=======
+        """
         dub = self.conns.loc[self.conns.duplicated(['s', 's_id']) == True].index
         for c in dub:
             msg = ('The source ' + str(c.s.label) + ' (' + str(c.s_id) + ') is '
@@ -495,13 +465,9 @@
             raise hlp.MyNetworkError(msg)
 
         dub = self.conns.loc[self.conns.duplicated(['t', 't_id']) == True]
-        print(dub)
-        print(self.conns['t', 't_id'] == dub['t', 't_id'])
-        print(dub)
         for c in dub:
             msg = ('The target ' + str(c.t.label) + ' (' + str(c.t_id) + ') is '
                    'attached to more than one connection. Please check your network.')
->>>>>>> 315ef447
             raise hlp.MyNetworkError(msg)
 
     def add_busses(self, *args):
@@ -558,11 +524,8 @@
         r"""
         Checks the network for consistency, have all components the correct amount of incoming and outgoing connections?
         """
-<<<<<<< HEAD
+        self.check_conns()
         # get unique components in connections dataframe
-=======
-        self.check_conns()
->>>>>>> 315ef447
         comps = pd.unique(self.conns[['s', 't']].values.ravel())
         self.init_components(comps)  # build the dataframe for components
         # count number of incoming and outgoing connections and compare to expected values
