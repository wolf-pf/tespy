<<<<<<< HEAD
__version__ = "0.0.1-001"
=======
__version__ = "0.0.2 dev"
>>>>>>> 3f271cac
<|MERGE_RESOLUTION|>--- conflicted
+++ resolved
@@ -1,5 +1 @@
-<<<<<<< HEAD
-__version__ = "0.0.1-001"
-=======
-__version__ = "0.0.2 dev"
->>>>>>> 3f271cac
+__version__ = "0.0.2"